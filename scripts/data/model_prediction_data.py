--- conflicted
+++ resolved
@@ -53,14 +53,9 @@
     return (home_df.loc[:, ['year', 'round_number', 'team', 'oppo_team']]
             .rename(columns={'team': 'home_team', 'oppo_team': 'away_team'})
             .assign(model='tipresias_player',
-<<<<<<< HEAD
-                    predicted_home_margin=(home_df['predicted_margin']
-                                           .round()),
-=======
                     predicted_home_margin=(
                         home_df['predicted_margin'].round()
                     ),
->>>>>>> 99ebf771
                     home_margin=home_df['score'] - home_df['oppo_score'],
                     predicted_home_win=((home_df['predicted_margin'] > 0)
                                         .astype(int)),
